"""
Copyright 2017-2018 Government of Canada - Public Services and Procurement Canada - buyandsell.gc.ca

Licensed under the Apache License, Version 2.0 (the "License");
you may not use this file except in compliance with the License.
You may obtain a copy of the License at

http://www.apache.org/licenses/LICENSE-2.0

Unless required by applicable law or agreed to in writing, software
distributed under the License is distributed on an "AS IS" BASIS,
WITHOUT WARRANTIES OR CONDITIONS OF ANY KIND, either express or implied.
See the License for the specific language governing permissions and
limitations under the License.
"""


import json
import logging

from collections.abc import Iterable
from os import listdir, makedirs
from os.path import basename, expanduser, isdir, isfile, join
from time import time
from typing import Union

from indy import anoncreds, ledger
from indy.error import IndyError, ErrorCode
from von_anchor.anchor.base import _BaseAnchor
from von_anchor.cache import Caches, RevoCacheEntry, CRED_DEF_CACHE, REVO_CACHE, SCHEMA_CACHE
from von_anchor.canon import canon_wql
from von_anchor.error import (
    AbsentCred,
    AbsentCredDef,
    AbsentInterval,
    AbsentLinkSecret,
    AbsentRevReg,
    AbsentSchema,
    AbsentTails,
    BadIdentifier,
    BadRevStateTime,
    CacheIndex,
    ClosedPool,
    CredentialFocus)
from von_anchor.indytween import Predicate
from von_anchor.nodepool import NodePool
from von_anchor.tails import Tails
from von_anchor.util import (
    cred_def_id2seq_no,
    iter_briefs,
    ok_cred_def_id,
    ok_rev_reg_id,
    ok_schema_id,
    proof_req_pred_referents,
    rev_reg_id2cred_def_id_tag)
from von_anchor.validcfg import validate_config
from von_anchor.wallet import Wallet


LOGGER = logging.getLogger(__name__)


class HolderProver(_BaseAnchor):
    """
    Mixin for anchor acting in the role of w3c Holder and indy-sdk Prover.  A Holder holds
    credentials; a Prover produces proof of credentials. Revocation support requires
    the holder-prover anchor to manage tails files.
    """

    def __init__(self, wallet: Wallet, pool: NodePool, **kwargs) -> None:
        """
        Initializer for HolderProver anchor. Retain input parameters; do not open wallet nor tails writer.

        :param wallet: wallet for anchor use
        :param pool: pool for anchor use
        :param cfg: configuration dict for cache archive behaviour; e.g.,

        ::

            {
                'parse-caches-on-open': True,
                'archive-holder-prover-caches-on-close': True
            }

        """

        LOGGER.debug('HolderProver.__init__ >>> wallet: %s, pool: %s, kwargs: %s', wallet, pool, kwargs)

        super().__init__(wallet, pool, **kwargs)
        self._link_secret = None

        self._dir_tails = join(expanduser('~'), '.indy_client', 'tails')
        makedirs(self._dir_tails, exist_ok=True)

        self._cfg = kwargs.get('cfg', {})
        validate_config('holder-prover', self._cfg)

        self._dir_cache = join(expanduser('~'), '.indy_client', 'cache', self.wallet.name)
        makedirs(self._dir_cache, exist_ok=True)

        LOGGER.debug('HolderProver.__init__ <<<')

    def _assert_link_secret(self, action: str):
        """
        Raise AbsentLinkSecret if link secret is not set.

        :param action: action requiring link secret
        """

        if self._link_secret is None:
            LOGGER.debug('HolderProver._assert_link_secret: action %s requires link secret but it is not set', action)
            raise AbsentLinkSecret('Action {} requires link secret but it is not set'.format(action))

    @property
    def cfg(self) -> dict:
        """
        Accessor for configuration dict

        :return: holder-prover config dict
        """

        return self._cfg

    @cfg.setter
    def cfg(self, value: dict) -> None:
        """
        Set configuration dict

        :param value: configuration dict
        """

        self._cfg = value or {}
        validate_config('holder-prover', self._cfg)

    @property
    def dir_cache(self) -> str:
        """
        Accessor for cache archive directory

        :return: holder-prover cache archive directory
        """

        return self._dir_cache

    async def _sync_revoc_for_proof(self, rr_id: str) -> None:
        """
        Pick up tails file reader handle for input revocation registry identifier.  If no symbolic
        link is present, get the revocation registry definition to retrieve its tails file hash,
        then find the tails file and link it.

        Raise AbsentTails for missing corresponding tails file.

        :param rr_id: revocation registry identifier
        """

        LOGGER.debug('HolderProver._sync_revoc_for_proof >>> rr_id: %s', rr_id)

        if not ok_rev_reg_id(rr_id):
            LOGGER.debug('HolderProver._sync_revoc_for_proof <!< Bad rev reg id %s', rr_id)
            raise BadIdentifier('Bad rev reg id {}'.format(rr_id))

        (cd_id, tag) = rev_reg_id2cred_def_id_tag(rr_id)

        try:
            json.loads(await self.get_cred_def(cd_id))
        except AbsentCredDef:
            LOGGER.debug(
                'HolderProver._sync_revoc_for_proof <!< corrupt tails tree %s may be for another ledger',
                self._dir_tails)
            raise AbsentCredDef('Corrupt tails tree {} may be for another ledger'.format(self._dir_tails))
        except ClosedPool:
            pass  # carry on, may be OK from cache only

        with REVO_CACHE.lock:
            revo_cache_entry = REVO_CACHE.get(rr_id, None)
            tails = revo_cache_entry.tails if revo_cache_entry else None
            if tails is None:  #  it's not yet set in cache
                try:
                    tails = await Tails(self._dir_tails, cd_id, tag).open()
                except AbsentTails:  # get hash from ledger and check for tails file
                    rrdef = json.loads(await self._get_rev_reg_def(rr_id))
                    tails_hash = rrdef['value']['tailsHash']
                    path_tails = join(Tails.dir(self._dir_tails, rr_id), tails_hash)
                    if not isfile(path_tails):
                        LOGGER.debug('HolderProver._sync_revoc_for_proof <!< No tails file present at %s', path_tails)
                        raise AbsentTails('No tails file present at {}'.format(path_tails))
                    Tails.associate(self._dir_tails, rr_id, tails_hash)
                    tails = await Tails(self._dir_tails, cd_id, tag).open()  # OK now since tails file present

                if revo_cache_entry is None:
                    REVO_CACHE[rr_id] = RevoCacheEntry(None, tails)
                else:
                    REVO_CACHE[rr_id].tails = tails

        LOGGER.debug('HolderProver._sync_revoc_for_proof <<<')

    async def _build_rr_delta_json(self, rr_id: str, to: int, fro: int = None, fro_delta: dict = None) -> (str, int):
        """
        Build rev reg delta json, potentially starting from existing (earlier) delta.

        Return delta json and its timestamp on the distributed ledger.

        Raise AbsentRevReg for no such revocation registry, or BadRevStateTime for a requested delta to
        a time preceding revocation registry creation.

        :param rr_id: rev reg id
        :param to: time (epoch seconds) of interest; upper-bounds returned timestamp
        :param fro: optional prior time of known delta json
        :param fro_delta: optional known delta as of time fro
        :return: rev reg delta json and ledger timestamp (epoch seconds)
        """

        LOGGER.debug(
            '_HolderProver._build_rr_delta_json >>> rr_id: %s, to: %s, fro: %s, fro_delta: %s',
            rr_id,
            to,
            fro,
            fro_delta)

        if not ok_rev_reg_id(rr_id):
            LOGGER.debug('HolderProver._build_rr_delta_json <!< Bad rev reg id %s', rr_id)
            raise BadIdentifier('Bad rev reg id {}'.format(rr_id))

        rr_delta_json = None
        ledger_timestamp = None

        get_rr_delta_req_json = await ledger.build_get_revoc_reg_delta_request(self.did, rr_id, fro, to)
        resp_json = await self._submit(get_rr_delta_req_json)
        resp = json.loads(resp_json)
        if resp.get('result', {}).get('data', None) and resp['result']['data'].get('value', None):
            # delta is to some time at or beyond rev reg creation, carry on
            try:
                (_, rr_delta_json, ledger_timestamp) = await ledger.parse_get_revoc_reg_delta_response(resp_json)
            except IndyError:  # ledger replied, but there is no such rev reg
                LOGGER.debug('_HolderProver._build_rr_delta_json <!< no rev reg exists on %s', rr_id)
                raise AbsentRevReg('No rev reg exists on {}'.format(rr_id))
        else:
            LOGGER.debug(
                '_HolderProver._build_rr_delta_json <!< Rev reg %s created after asked-for time %s',
                rr_id,
                to)
            raise BadRevStateTime('Rev reg {} created after asked-for time {}'.format(rr_id, to))

        if fro and fro_delta:
            rr_delta_json = await anoncreds.issuer_merge_revocation_registry_deltas(
                json.dumps(fro_delta),
                rr_delta_json)

        rv = (rr_delta_json, ledger_timestamp)
        LOGGER.debug('_HolderProver._build_rr_delta_json <<< %s', rv)
        return rv

    def dir_tails(self, rr_id: str) -> str:
        """
        Return path to the correct directory for the tails file on input revocation registry identifier.

        :param rr_id: revocation registry identifier of interest
        :return: path to tails dir for input revocation registry identifier
        """

        LOGGER.debug('HolderProver.dir_tails >>>')

        if not ok_rev_reg_id(rr_id):
            LOGGER.debug('HolderProver.dir_tails <!< Bad rev reg id %s', rr_id)
            raise BadIdentifier('Bad rev reg id {}'.format(rr_id))

        rv = Tails.dir(self._dir_tails, rr_id)
        LOGGER.debug('HolderProver.dir_tails <<< %s', rv)
        return rv

    async def open(self) -> 'HolderProver':
        """
        Explicit entry. Perform ancestor opening operations,
        then parse cache from archive if so configured, and
        synchronize revocation registry to tails tree content.

        :return: current object
        """

        LOGGER.debug('HolderProver.open >>>')

        await super().open()
        if self.cfg.get('parse-caches-on-open', False):
            Caches.parse(self.dir_cache)

        for path_rr_id in Tails.links(self._dir_tails):
            await self._sync_revoc_for_proof(basename(path_rr_id))

        LOGGER.debug('HolderProver.open <<<')
        return self

    async def close(self) -> None:
        """
        Explicit exit. If so configured, populate cache to prove all creds in
        wallet offline if need be, archive cache, and purge prior cache archives.

        :return: current object
        """

        LOGGER.debug('HolderProver.close >>>')

        if self.cfg.get('archive-holder-prover-caches-on-close', False):
            await self.load_cache_for_proof(True)
            Caches.purge_archives(self.dir_cache, True)

        await _BaseAnchor.close(self)
        for path_rr_id in Tails.links(self._dir_tails):
            rr_id = basename(path_rr_id)
            try:
                await self._sync_revoc_for_proof(rr_id)
            except ClosedPool:
                LOGGER.warning('HolderProver sync-revoc on close required ledger for %s but pool was closed', rr_id)

        LOGGER.debug('HolderProver.close <<<')

    async def rev_regs(self) -> list:
        """
        Return list of revocation registry identifiers for which HolderProver has associated tails files.
        The operation creates associations for any (newly copied, via service wrapper API) tails files without.

        :return: list of revocation registry identifiers for which HolderProver has associated tails files
        """

        LOGGER.debug('HolderProver.rev_regs >>>')

        for path_rr_id in Tails.links(self._dir_tails):
            await self._sync_revoc_for_proof(basename(path_rr_id))

        rv = [basename(f) for f in Tails.links(self._dir_tails)]
        LOGGER.debug('HolderProver.rev_regs <<< %s', rv)
        return rv

    async def offline_intervals(self, cd_ids: Union[Iterable, str]) -> dict:
        """
        Return default non-revocation intervals for input cred def ids, based on content of revocation cache,
        for augmentation into specification for Verifier.build_proof_req_json. Note that the close() call
        to set the anchor off-line extends all revocation cache registry delta entries to its time of execution:
        in this case, the intervals will all be single timestamps rather than (to, fro) pairs.

        Raise CacheIndex if proof request cites credential definition without corresponding
        content in cred def cache or revocation cache.

        :param cd_ids: credential definition identifier or iterable collection thereof
        :return: dict mapping revocable cred def ids to interval specifications to augment into cd_id2spec
            parameter for Verifier.build_proof_req_json(), and non-revocable cred def ids to empty dict; e.g.,

        ::

            {
                'Vx4E82R17q...:3:CL:16:tag': {
                    'interval': (1528111730, 1528115832)
                },
                'R17v42T4pk...:3:CL:19:tag': {},
                'Z9ccax812j...:3:CL:27:tag': {
                    'interval': (1528112408, 1528116008)
                },
                '9cHbp54C8n...:3:CL:37:tag': {
                    'interval': 1528116426
                },
                '6caBcmLi33...:tag:CL:41:tag': {},
                ...
            }
        """

        LOGGER.debug('HolderProver.offline_intervals >>> cd_ids: %s', cd_ids)

        rv = {}
        for cd_id in [cd_ids] if isinstance(cd_ids, str) else cd_ids:
            if not ok_cred_def_id(cd_id):
                LOGGER.debug('HolderProver.offline_intervals <!< Bad cred def id %s', cd_id)
                raise BadIdentifier('Bad cred def id {}'.format(cd_id))

            try:
                cred_def = json.loads(await self.get_cred_def(cd_id))
            except ClosedPool:
                LOGGER.debug('HolderProver.offline_intervals <!< no such cred def %s in cred def cache', cd_id)
                raise CacheIndex('No cached delta for non-revoc interval on {}'.format(cd_id))

            rv[cd_id] = {}
            if 'revocation' in cred_def['value']:
                with REVO_CACHE.lock:
                    (fro, to) = REVO_CACHE.dflt_interval(cd_id)
                    if not (fro and to):
                        LOGGER.debug(
                            'HolderProver.offline_intervals <!< no cached delta for non-revoc interval on %s',
                            cd_id)
                        raise CacheIndex('No cached delta for non-revoc interval on {}'.format(cd_id))

                    rv[cd_id]['interval'] = to if fro == to else (fro, to)

        LOGGER.debug('HolderProver.offline_intervals <<< %s', rv)
        return rv

    async def create_link_secret(self, link_secret: str) -> None:
        """
        Create link secret (a.k.a. master secret) used in proofs by HolderProver.

        Raise any IndyError causing failure to set link secret in wallet.

        :param link_secret: label for link secret; indy-sdk uses label to generate link secret
        """

        LOGGER.debug('HolderProver.create_link_secret >>> link_secret: %s', link_secret)

        try:
            await anoncreds.prover_create_master_secret(self.wallet.handle, link_secret)
        except IndyError as x_indy:
            if x_indy.error_code == ErrorCode.AnoncredsMasterSecretDuplicateNameError:
                LOGGER.info('HolderProver did not create link secret - it already exists')
            else:
                LOGGER.debug(
                    'HolderProver.create_link_secret <!< cannot create link secret %s, indy error code %s',
                    self.wallet.name,
                    x_indy.error_code)
                raise

        self._link_secret = link_secret
        LOGGER.debug('HolderProver.create_link_secret <<<')

    async def create_cred_req(self, cred_offer_json: str, cd_id: str) -> (str, str):
        """
        Create credential request as HolderProver and store in wallet; return credential json and metadata json.

        Raise AbsentLinkSecret if link secret not set.

        :param cred_offer_json: credential offer json
        :param cd_id: credential definition identifier
        :return: cred request json and corresponding metadata json as created and stored in wallet
        """

        LOGGER.debug('HolderProver.create_cred_req >>> cred_offer_json: %s, cd_id: %s', cred_offer_json, cd_id)

        if not ok_cred_def_id(cd_id):
            LOGGER.debug('HolderProver.create_cred_req <!< Bad cred def id %s', cd_id)
            raise BadIdentifier('Bad cred def id {}'.format(cd_id))

        self._assert_link_secret('create_cred_req')

        # Check that ledger has schema on ledger where cred def expects - in case of pool reset with extant wallet
        cred_def_json = await self.get_cred_def(cd_id)
        schema_seq_no = int(json.loads(cred_def_json)['schemaId'])
        schema_json = await self.get_schema(schema_seq_no)
        schema = json.loads(schema_json)
        if not schema:
            LOGGER.debug(
                'HolderProver.create_cred_req <!< absent schema@#%s, cred req may be for another ledger',
                schema_seq_no)
            raise AbsentSchema('Absent schema@#{}, cred req may be for another ledger'.format(schema_seq_no))
        (cred_req_json, cred_req_metadata_json) = await anoncreds.prover_create_credential_req(
            self.wallet.handle,
            self.did,
            cred_offer_json,
            cred_def_json,
            self._link_secret)
        rv = (cred_req_json, cred_req_metadata_json)

        LOGGER.debug('HolderProver.create_cred_req <<< %s', rv)
        return rv

    async def store_cred(self, cred_json: str, cred_req_metadata_json) -> str:
        """
        Store cred in wallet as HolderProver, return its credential identifier as created in wallet.

        Raise AbsentTails if tails file not available for revocation registry for input credential.

        :param cred_json: credential json as HolderProver created
        :param cred_req_metadata_json: credential request metadata as HolderProver created via create_cred_req()
        :return: credential identifier within wallet
        """

        LOGGER.debug(
            'HolderProver.store_cred >>> cred_json: %s, cred_req_metadata_json: %s',
            cred_json,
            cred_req_metadata_json)

        cred = json.loads(cred_json)
        cred_def_json = await self.get_cred_def(cred['cred_def_id'])
        rr_id = cred['rev_reg_id']
        rrdef_json = None
        if rr_id:
            await self._sync_revoc_for_proof(rr_id)
            rrdef_json = await self._get_rev_reg_def(rr_id)

        rv = await anoncreds.prover_store_credential(
            self.wallet.handle,
            None,  # cred_id, let indy-sdk generate random uuid
            cred_req_metadata_json,
            cred_json,
            cred_def_json,
            rrdef_json)

        LOGGER.debug('HolderProver.store_cred <<< %s', rv)
        return rv

    async def load_cache_for_proof(self, archive: bool = False) -> int:
        """
        Load caches and optionally archive enough to go offline and be able to generate proof
        on all credentials in wallet.

        Return timestamp (epoch seconds) of cache load event, also used as subdirectory
        for cache archives.

        :param archive: True to archive now or False to demur (subclasses may still need to augment caches further)
        :return: cache load event timestamp (epoch seconds)
        """

        LOGGER.debug('HolderProver.load_cache_for_proof >>> archive: %s', archive)

        rv = int(time())
        box_ids = json.loads(await self.get_box_ids_held())
        for s_id in box_ids['schema_id']:
            with SCHEMA_CACHE.lock:
                await self.get_schema(s_id)
        for cd_id in box_ids['cred_def_id']:
            with CRED_DEF_CACHE.lock:
                await self.get_cred_def(cd_id)
        for rr_id in box_ids['rev_reg_id']:
            await self._get_rev_reg_def(rr_id)
            with REVO_CACHE.lock:
                revo_cache_entry = REVO_CACHE.get(rr_id, None)
                if revo_cache_entry:
                    try:
                        await revo_cache_entry.get_delta_json(self._build_rr_delta_json, rv, rv)
                    except ClosedPool:
                        LOGGER.warning(
                            'HolderProver %s is offline from pool %s, cannot update revo cache reg delta for %s to %s',
                            self.wallet.name,
                            self.pool.name,
                            rr_id,
                            rv)

        if archive:
            Caches.archive(self.dir_cache)
        LOGGER.debug('HolderProver.load_cache_for_proof <<< %s', rv)
        return rv

    async def get_box_ids_held(self) -> str:
        """
        Return json object on lists of all unique box identifiers for credentials in wallet, as
        evidenced by tails directory content:

        * schema identifiers
        * credential definition identifiers
        * revocation registry identifiers.

        E.g.,

        ::

            {
                "schema_id": [
                    "R17v42T4pk...:2:tombstone:1.2",
                    "9cHbp54C8n...:2:business:2.0",
                    ...
                ],
                "cred_def_id": [
                    "R17v42T4pk...:3:CL:19:tag",
                    "9cHbp54C8n...:3:CL:37:tag",
                    ...
                ]
                "rev_reg_id": [
                    "R17v42T4pk...:4:R17v42T4pk...:3:CL:19:tag:CL_ACCUM:0",
                    "R17v42T4pk...:4:R17v42T4pk...:3:CL:19:tag:CL_ACCUM:1",
                    "9cHbp54C8n...:4:9cHbp54C8n...:3:CL:37:tag:CL_ACCUM:0",
                    "9cHbp54C8n...:4:9cHbp54C8n...:3:CL:37:tag:CL_ACCUM:1",
                    "9cHbp54C8n...:4:9cHbp54C8n...:3:CL:37:tag:CL_ACCUM:2",
                    ...
                ]
            }

        :return: tuple of sets for schema ids, cred def ids, rev reg ids
        """

        LOGGER.debug('HolderProver.get_box_ids_held >>>')

        rr_ids = {basename(link) for link in Tails.links(self._dir_tails)}

        un_rr_ids = set()
        for rr_id in rr_ids:
            if not json.loads(await self.get_cred_infos_by_q(json.dumps({'rev_reg_id': rr_id}), 1)):
                un_rr_ids.add(rr_id)
        rr_ids -= un_rr_ids

        cd_ids = {cd_id for cd_id in listdir(self._dir_tails)
            if isdir(join(self._dir_tails, cd_id)) and ok_cred_def_id(cd_id)}
        s_ids = set()
        for cd_id in cd_ids:
            s_ids.add(json.loads(await self.get_schema(cred_def_id2seq_no(cd_id)))['id'])

        un_cd_ids = set()
        for cd_id in cd_ids:
            if not json.loads(await self.get_cred_infos_by_q(json.dumps({'cred_def_id': cd_id}), 1)):
                un_cd_ids.add(cd_id)
        cd_ids -= un_cd_ids

        un_s_ids = set()
        for s_id in s_ids:
            if not json.loads(await self.get_cred_infos_by_q(json.dumps({'schema_id': s_id}), 1)):
                un_s_ids.add(s_id)
        s_ids -= un_s_ids

        rv = json.dumps({
            'schema_id': list(s_ids),
            'cred_def_id': list(cd_ids),
            'rev_reg_id': list(rr_ids)
        })
        LOGGER.debug('HolderProver.get_box_ids_held <<< %s', rv)
        return rv

    async def get_cred_infos_by_q(self, query_json: str, limit: int = None) -> str:
        """
        Return list of cred-infos from wallet by input WQL query;
        return cred-infos for all credentials in wallet for no query.

        The operation supports a subset of WQL; i.e.,

        ::

            query = {subquery}
            subquery = {subquery, ..., subquery} - WHERE subquery AND ... AND subquery
            subquery = $or: [{subquery},..., {subquery}] - WHERE subquery OR ... OR subquery
            subquery = $not: {subquery} - Where NOT (subquery)
            subquery = "tagName": tagValue - WHERE tagName == tagValue
            subquery = "tagName": {$in: [tagValue, ..., tagValue]} - WHERE tagName IN (tagValue, ..., tagValue)
            subquery = "tagName": {$neq: tagValue} - WHERE tagName != tagValue

        but not

        ::

            subquery = "tagName": {$gt: tagValue} - WHERE tagName > tagValue
            subquery = "tagName": {$gte: tagValue} - WHERE tagName >= tagValue
            subquery = "tagName": {$lt: tagValue} - WHERE tagName < tagValue
            subquery = "tagName": {$lte: tagValue} - WHERE tagName <= tagValue
            subquery = "tagName": {$like: tagValue} - WHERE tagName LIKE tagValue

        :param query_json: WQL query json
        :param limit: maximum number of results to return

        :return: cred-infos as json list; i.e.,

        ::

            [
                {
                    "referent": string,  # credential identifier in the wallet
                    "attrs": {
                        "attr1" : {"raw": "value1", "encoded": "value1_as_int" },
                        "attr2" : {"raw": "value2", "encoded": "value2_as_int" },
                        ...
                    }
                    "schema_id": string,
                    "cred_def_id": string,
                    "rev_reg_id": Optional<string>,
                    "cred_rev_id": Optional<string>
                },
                ...
            ]

        """

        LOGGER.debug('HolderProver.get_cred_infos_by_q >>> query_json: %s, limit: %s', query_json, limit)

        infos = []
        if limit and limit < 0:
            limit = None

        (handle, cardinality) = await anoncreds.prover_search_credentials(
            self.wallet.handle,
            json.dumps(canon_wql(json.loads(query_json))))  # indy-sdk requires attr name canonicalization
        chunk = min(cardinality, limit or cardinality, Wallet.DEFAULT_CHUNK)  # heuristic
        if limit:
            cardinality = min(limit, cardinality)
        try:
            while len(infos) != cardinality:
                batch = json.loads(await anoncreds.prover_fetch_credentials(handle, chunk))
                infos.extend(batch)
                if len(batch) < cardinality:
                    break
            if len(infos) != cardinality:
                LOGGER.warning('Credential search/limit indicated %s results but fetched %s', cardinality, len(infos))
        finally:
            await anoncreds.prover_close_credentials_search(handle)

        rv_json = json.dumps(infos)
        LOGGER.debug('HolderProver.get_cred_infos_by_q <<< %s', rv_json)
        return rv_json

    async def get_cred_infos_by_filter(self, filt: dict = None) -> str:
        """
        Return cred-info (json list) from wallet by input filter for
        schema identifier and/or credential definition identifier components;
        return info of all credentials for no filter.

        :param filt: indy-sdk filter for credentials; i.e.,

        ::

            {
                "schema_id": string,  # optional
                "schema_issuer_did": string,  # optional
                "schema_name": string,  # optional
                "schema_version": string,  # optional
                "issuer_did": string,  # optional
                "cred_def_id": string  # optional
            }

        :return: credential infos as json list; i.e.,

        ::

            [
                {
                    "referent": string,  # credential identifier in the wallet
                    "attrs": {
                        "attr1" : {"raw": "value1", "encoded": "value1_as_int" },
                        "attr2" : {"raw": "value2", "encoded": "value2_as_int" },
                        ...
                    }
                    "schema_id": string,
                    "cred_def_id": string,
                    "rev_reg_id": Optional<string>,
                    "cred_rev_id": Optional<string>
                },
                ...
            ]

        """

        LOGGER.debug('HolderProver.get_cred_infos_by_filter >>> filt: %s', filt)

        rv_json = await anoncreds.prover_get_credentials(self.wallet.handle, json.dumps(filt or {}))
        LOGGER.debug('HolderProver.get_cred_infos_by_filter <<< %s', rv_json)
        return rv_json

    async def get_cred_info_by_id(self, cred_id: str) -> str:
        """
        Return cred-info json from wallet by wallet credential identifier.

        Raise AbsentCred for no such credential.

        :param cred_id: credential identifier of interest
        :return: json with cred for input credential identifier

        :return: cred-info json; i.e.,

        ::

            {
                "referent": string,  # credential identifier in the wallet
                "attrs": {
                    "attr1" : {"raw": "value1", "encoded": "value1_as_int" },
                    "attr2" : {"raw": "value2", "encoded": "value2_as_int" },
                    ...
                }
                "schema_id": string,
                "cred_def_id": string,
                "rev_reg_id": Optional<string>,
                "cred_rev_id": Optional<string>
            }
        """

        LOGGER.debug('HolderProver.get_cred_info_by_id >>> cred_id: %s', cred_id)

        try:
            rv_json = await anoncreds.prover_get_credential(self.wallet.handle, cred_id)
        except IndyError as x_indy:  # no such cred
            if x_indy.error_code == ErrorCode.WalletItemNotFound:
                LOGGER.debug(
                    'HolderProver.get_cred_info_by_id <!< no cred in wallet %s for cred id %s',
                    self.wallet.name,
                    cred_id)
                raise AbsentCred('No cred in wallet for {}'.format(cred_id))
            else:
                LOGGER.debug(
                    'HolderProver.get_cred_info_by_id <!< wallet %s, cred id %s: indy error code %s',
                    self.wallet.name,
                    cred_id,
                    x_indy.error_code)
                raise

        LOGGER.debug('HolderProver.get_cred_info_by_id <<< %s', rv_json)
        return rv_json

    async def get_cred_briefs_by_proof_req_q(self, proof_req_json: str, x_queries_json: str = None) -> str:
        """
        Return json object mapping wallet credential identifiers to cred-briefs by proof request
        and WQL queries by proof request referent. Return no cred-briefs on no WQL query and
        empty requested predicates specification within proof request. Utility util.proof_req2wql_all()
        builds WQL to retrieve all cred-briefs for (some or all) cred-def-ids in a proof request.

        For each WQL query on an item referent, indy-sdk takes the WQL and the attribute name
        and restrictions (e.g., cred def id, schema id, etc.) from its referent.  Note that
        util.proof_req_attr_referents() maps cred defs and attr names to proof req item referents,
        bridging the gap between attribute names and their corresponding item referents.

        :param proof_req_json: proof request as per Verifier.build_proof_req_json(); e.g.,

        ::

            {
                "nonce": "1532429687",
                "name": "proof_req",
                "version": "0.0",
                "requested_predicates": {},
                "requested_attributes": {
                    "17_name_uuid": {
                        "restrictions": [
                            {
                                "cred_def_id": "LjgpST2rjsoxYegQDRm7EL:3:CL:17:tag"
                            }
                        ],
                        "name": "name"
                    },
                    "17_thing_uuid": {
                        "restrictions": [
                            {
                                "cred_def_id": "LjgpST2rjsoxYegQDRm7EL:3:CL:17:tag"
                            }
                        ],
                        "name": "thing"
                    }
                }
            }

        :param x_queries_json: json list of extra queries to apply to proof request attribute and predicate
            referents; e.g.,

        ::
<<<<<<< HEAD
        
=======

>>>>>>> cfa57c7c
            {
                "17_thing_uuid": { # require attr presence on name 'thing', cred def id from proof req above
                    "$or": [
                        {
                            "attr::name::value": "J.R. 'Bob' Dobbs"
                        },
                        {
                            "attr::thing::value": "slack"
                        },
                    ]
                },
            }

        :return: json object mapping wallet cred ids to cred briefs; e.g.,

        ::

<<<<<<< HEAD
            (
                {
                    'b42ce5bc-b690-43cd-9493-6fe86ad25e85',
                    'd773434a-0080-4e3e-a03b-f2033eae7d75'
=======
            {
                "b42ce5bc-b690-43cd-9493-6fe86ad25e85": {
                    "interval": null,
                    "cred_info": {
                        "schema_id": "LjgpST2rjsoxYegQDRm7EL:2:non-revo:1.0",
                        "rev_reg_id": null,
                        "attrs": {
                            "name": "J.R. \"Bob\" Dobbs",
                            "thing": "slack"
                        },
                        "cred_rev_id": null,
                        "referent": "b42ce5bc-b690-43cd-9493-6fe86ad25e85",
                        "cred_def_id": "LjgpST2rjsoxYegQDRm7EL:3:CL:17:tag"
                    }
>>>>>>> cfa57c7c
                },
                "d773434a-0080-4e3e-a03b-f2033eae7d75": {
                    "interval": null,
                    "cred_info": {
                        "schema_id": "LjgpST2rjsoxYegQDRm7EL:2:non-revo:1.0",
                        "rev_reg_id": null,
                        "attrs": {
                            "name": "Chicken Hawk",
                            "thing": "chicken"
                        },
                        "cred_rev_id": null,
                        "referent": "d773434a-0080-4e3e-a03b-f2033eae7d75",
                        "cred_def_id": "LjgpST2rjsoxYegQDRm7EL:3:CL:17:tag"
                    }
                }
            }
<<<<<<< HEAD
        
=======

>>>>>>> cfa57c7c
        """

        LOGGER.debug(
            ('HolderProver.get_cred_briefs_by_proof_req_q >>> proof_req_json: %s, x_queries_json: %s'),
            proof_req_json,
            x_queries_json)

        def _pred_filter(brief):
            nonlocal pred_refts
            for attr, preds in pred_refts.get(brief['cred_info']['cred_def_id'], {}).items():
                if any(Predicate.get(p[0]).value.no(brief['cred_info']['attrs'][attr], p[1]) for p in preds.values()):
                    return False
            return True

        rv = {}
        item_refts = set()
        x_queries = json.loads(x_queries_json or '{}')
        for k in x_queries:
            x_queries[k] = canon_wql(x_queries[k])  # indy-sdk requires attr name canonicalization
            item_refts.add(k)

        proof_req = json.loads(proof_req_json)
        item_refts.update(uuid for uuid in proof_req['requested_predicates'])
        if not x_queries:
            item_refts.update(uuid for uuid in proof_req['requested_attributes'])  # get all req attrs if no extra wql
        handle = await anoncreds.prover_search_credentials_for_proof_req(
            self.wallet.handle,
            proof_req_json,
            json.dumps(x_queries) if x_queries else None)
        pred_refts = proof_req_pred_referents(proof_req)

        try:
            for item_referent in item_refts:
                count = Wallet.DEFAULT_CHUNK
                while count == Wallet.DEFAULT_CHUNK:
                    fetched = json.loads(await anoncreds.prover_fetch_credentials_for_proof_req(
                        handle,
                        item_referent,
                        Wallet.DEFAULT_CHUNK))
                    count = len(fetched)
                    for brief in fetched:  # apply predicates from proof req here
                        if brief['cred_info']['referent'] not in rv and _pred_filter(brief):
                            rv[brief['cred_info']['referent']] = brief
        finally:
            await anoncreds.prover_close_credentials_search_for_proof_req(handle)

        rv_json = json.dumps(rv)
        LOGGER.debug('HolderProver.get_cred_briefs_by_proof_req_q <<< %s', rv_json)
        return rv_json


    async def create_proof(self, proof_req: dict, briefs: Union[Iterable, dict], requested_creds: dict) -> str:
        """
        Create proof as HolderProver.

        Raise:
            * AbsentLinkSecret if link secret not set
            * CredentialFocus on attempt to create proof on no briefs or multiple briefs for a credential definition
            * AbsentTails if missing required tails file
            * BadRevStateTime if a timestamp for a revocation registry state in the proof request
              occurs before revocation registry creation
            * IndyError for any other indy-sdk error.
            * AbsentInterval if briefs missing non-revocation interval, but cred def supports revocation

        :param proof_req: proof request as per Verifier.build_proof_req_json()
        :param briefs: cred-brief, iterable collection thereof, or mapping from wallet cred-id to briefs, to prove
        :param requested_creds: requested credentials data structure; i.e.,

        ::

            {
                'self_attested_attributes': {},
                'requested_attributes': {
                    'attr0_uuid': {
                        'cred_id': string,
                        'timestamp': integer,  # for revocation state
                        'revealed': bool
                    },
                    ...
                },
                'requested_predicates': {
                    'predicate0_uuid': {
                        'cred_id': string,
                        'timestamp': integer  # for revocation state
                    }
                }
            }

        :return: proof json
        """

        LOGGER.debug(
            'HolderProver.create_proof >>> proof_req: %s, briefs: %s, requested_creds: %s',
            proof_req,
            briefs,
            requested_creds)

        self._assert_link_secret('create_proof')

        cd_ids = set()
        x_cd_ids = set()
        for brief in iter_briefs(briefs):
            cd_id = brief['cred_info']['cred_def_id']
            if cd_id in cd_ids and cd_id not in x_cd_ids:
                x_cd_ids.add(cd_id)
            cd_ids.add(cd_id)
            if x_cd_ids:
                LOGGER.debug('HolderProver.create_proof <!< briefs specification out of focus (non-uniqueness)')
                raise CredentialFocus('Briefs list repeats cred defs: {}'.format(x_cd_ids))

        s_id2schema = {}  # schema identifier to schema
        cd_id2cred_def = {}  # credential definition identifier to credential definition
        rr_id2timestamp = {}  # revocation registry of interest to timestamp of interest (or None)
        rr_id2cr_id = {}  # revocation registry of interest to credential revocation identifier
        for brief in iter_briefs(briefs):
            interval = brief.get('interval', None)
            cred_info = brief['cred_info']
            s_id = cred_info['schema_id']
            if not ok_schema_id(s_id):
                LOGGER.debug('HolderProver.create_proof <!< Bad schema id %s', s_id)
                raise BadIdentifier('Bad schema id {}'.format(s_id))

            if s_id not in s_id2schema:
                schema = json.loads(await self.get_schema(s_id))  # add to cache en passant
                if not schema:
                    LOGGER.debug(
                        'HolderProver.create_proof <!< absent schema %s, proof req may be for another ledger',
                        s_id)
                    raise AbsentSchema('Absent schema {}, proof req may be for another ledger'.format(s_id))
                s_id2schema[s_id] = schema

            cd_id = cred_info['cred_def_id']
            if not ok_cred_def_id(cd_id):
                LOGGER.debug('HolderProver.create_proof <!< Bad cred def id %s', cd_id)
                raise BadIdentifier('Bad cred def id {}'.format(cd_id))

            if cd_id not in cd_id2cred_def:
                cred_def = json.loads(await self.get_cred_def(cd_id))  # add to cache en passant
                cd_id2cred_def[cd_id] = cred_def

            rr_id = cred_info['rev_reg_id']
            if rr_id:
                if not ok_rev_reg_id(rr_id):
                    LOGGER.debug('HolderProver.create_proof <!< Bad rev reg id %s', rr_id)
                    raise BadIdentifier('Bad rev reg id {}'.format(rr_id))

                await self._sync_revoc_for_proof(rr_id)  # link tails file to its rr_id if it's new
                if interval:
                    if rr_id not in rr_id2timestamp:
                        if interval['to'] > int(time()):
                            LOGGER.debug(
                                'HolderProver.create_proof <!< interval to %s for rev reg %s is in the future',
                                interval['to'],
                                rr_id)
                            raise BadRevStateTime(
                                'Revocation registry {} timestamp {} is in the future'.format(rr_id, interval['to']))
                        rr_id2timestamp[rr_id] = interval['to']
                elif 'revocation' in cd_id2cred_def[cd_id]['value']:
                    LOGGER.debug(
                        'HolderProver.create_proof <!< brief on cred def id %s missing non-revocation interval',
                        cd_id)
                    raise AbsentInterval('Brief on cred def id {} missing non-revocation interval'.format(cd_id))
                if rr_id in rr_id2cr_id:
                    continue
                rr_id2cr_id[rr_id] = cred_info['cred_rev_id']

        rr_id2rev_state = {}  # revocation registry identifier to its state
        with REVO_CACHE.lock:
            for rr_id in rr_id2timestamp:
                revo_cache_entry = REVO_CACHE.get(rr_id, None)
                tails = revo_cache_entry.tails if revo_cache_entry else None
                if tails is None:  # missing tails file
                    LOGGER.debug('HolderProver.create_proof <!< missing tails file for rev reg id %s', rr_id)
                    raise AbsentTails('Missing tails file for rev reg id {}'.format(rr_id))
                rr_def_json = await self._get_rev_reg_def(rr_id)
                (rr_delta_json, ledger_timestamp) = await revo_cache_entry.get_delta_json(
                    self._build_rr_delta_json,
                    rr_id2timestamp[rr_id],
                    rr_id2timestamp[rr_id])
                rr_state_json = await anoncreds.create_revocation_state(
                    tails.reader_handle,
                    rr_def_json,
                    rr_delta_json,
                    ledger_timestamp,
                    rr_id2cr_id[rr_id])
                rr_id2rev_state[rr_id] = {
                    rr_id2timestamp[rr_id]: json.loads(rr_state_json)
                }

        rv = await anoncreds.prover_create_proof(
            self.wallet.handle,
            json.dumps(proof_req),
            json.dumps(requested_creds),
            self._link_secret,
            json.dumps(s_id2schema),
            json.dumps(cd_id2cred_def),
            json.dumps(rr_id2rev_state))
        LOGGER.debug('HolderProver.create_proof <<< %s', rv)
        return rv

    async def reset_wallet(self) -> str:
        """
        Close and delete HolderProver wallet, then create and open a replacement on prior link secret.
        Note that this operation effectively destroys private keys for credential definitions. Its
        intended use is primarily for testing and demonstration.

        Raise AbsentLinkSecret if link secret not set.

        :return: wallet name
        """

        LOGGER.debug('HolderProver.reset_wallet >>>')

        self._assert_link_secret('reset_wallet')

        seed = self.wallet._seed
        wallet_name = self.wallet.name
        wallet_auto_remove = self.wallet.auto_remove
        wallet_cfg = self.wallet.cfg
        wallet_cfg['auto-remove'] = wallet_auto_remove
        wallet_xtype = self.wallet.xtype
        wallet_access_creds = self.wallet.access_creds

        await self.wallet.close()
        if not self.wallet.auto_remove:
            await self.wallet.remove()
        self.wallet = await Wallet(
            seed,
            wallet_name,
            wallet_xtype,
            wallet_cfg,
            wallet_access_creds).create()
        await self.wallet.open()

        await self.create_link_secret(self._link_secret)  # carry over link secret to new wallet

        rv = self.wallet.name
        LOGGER.debug('HolderProver.reset_wallet <<< %s', rv)
        return rv<|MERGE_RESOLUTION|>--- conflicted
+++ resolved
@@ -26,6 +26,7 @@
 
 from indy import anoncreds, ledger
 from indy.error import IndyError, ErrorCode
+
 from von_anchor.anchor.base import _BaseAnchor
 from von_anchor.cache import Caches, RevoCacheEntry, CRED_DEF_CACHE, REVO_CACHE, SCHEMA_CACHE
 from von_anchor.canon import canon_wql
@@ -178,8 +179,8 @@
                 try:
                     tails = await Tails(self._dir_tails, cd_id, tag).open()
                 except AbsentTails:  # get hash from ledger and check for tails file
-                    rrdef = json.loads(await self._get_rev_reg_def(rr_id))
-                    tails_hash = rrdef['value']['tailsHash']
+                    rr_def = json.loads(await self._get_rev_reg_def(rr_id))
+                    tails_hash = rr_def['value']['tailsHash']
                     path_tails = join(Tails.dir(self._dir_tails, rr_id), tails_hash)
                     if not isfile(path_tails):
                         LOGGER.debug('HolderProver._sync_revoc_for_proof <!< No tails file present at %s', path_tails)
@@ -476,10 +477,10 @@
         cred = json.loads(cred_json)
         cred_def_json = await self.get_cred_def(cred['cred_def_id'])
         rr_id = cred['rev_reg_id']
-        rrdef_json = None
+        rr_def_json = None
         if rr_id:
             await self._sync_revoc_for_proof(rr_id)
-            rrdef_json = await self._get_rev_reg_def(rr_id)
+            rr_def_json = await self._get_rev_reg_def(rr_id)
 
         rv = await anoncreds.prover_store_credential(
             self.wallet.handle,
@@ -487,7 +488,7 @@
             cred_req_metadata_json,
             cred_json,
             cred_def_json,
-            rrdef_json)
+            rr_def_json)
 
         LOGGER.debug('HolderProver.store_cred <<< %s', rv)
         return rv
@@ -827,11 +828,7 @@
             referents; e.g.,
 
         ::
-<<<<<<< HEAD
-        
-=======
-
->>>>>>> cfa57c7c
+
             {
                 "17_thing_uuid": { # require attr presence on name 'thing', cred def id from proof req above
                     "$or": [
@@ -849,12 +846,6 @@
 
         ::
 
-<<<<<<< HEAD
-            (
-                {
-                    'b42ce5bc-b690-43cd-9493-6fe86ad25e85',
-                    'd773434a-0080-4e3e-a03b-f2033eae7d75'
-=======
             {
                 "b42ce5bc-b690-43cd-9493-6fe86ad25e85": {
                     "interval": null,
@@ -869,7 +860,6 @@
                         "referent": "b42ce5bc-b690-43cd-9493-6fe86ad25e85",
                         "cred_def_id": "LjgpST2rjsoxYegQDRm7EL:3:CL:17:tag"
                     }
->>>>>>> cfa57c7c
                 },
                 "d773434a-0080-4e3e-a03b-f2033eae7d75": {
                     "interval": null,
@@ -886,11 +876,7 @@
                     }
                 }
             }
-<<<<<<< HEAD
-        
-=======
-
->>>>>>> cfa57c7c
+
         """
 
         LOGGER.debug(
