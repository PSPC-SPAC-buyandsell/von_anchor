--- conflicted
+++ resolved
@@ -272,11 +272,7 @@
 
     rv = []
     refts = proof_req_attr_referents(proof_req)
-<<<<<<< HEAD
-    for info in infos:
-=======
     for info in [infos] if isinstance(infos, dict) else infos:
->>>>>>> c072d2a2
         if info['cred_def_id'] not in refts:
             continue
         brief = {
