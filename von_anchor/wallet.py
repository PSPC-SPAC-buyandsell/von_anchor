--- conflicted
+++ resolved
@@ -29,16 +29,6 @@
 LOGGER = logging.getLogger(__name__)
 
 
-<<<<<<< HEAD
-
-"""
-Utility function for loading a wallet storage plug-in
-This is implemented as a shared library, and must be explicitely loaded before creating or opening a wallet
-Corresponds to the indy-sdk wallet api function:
-async def register_wallet_storage_library(storage_type: str, c_library: str, fn_pfx: str):
-"""
-async def register_wallet_storage_library(storage_type: str, c_library: str, fn_pfx: str=""):
-=======
 async def register_wallet_storage_library(storage_type: str, c_library: str, fn_pfx: str = None) -> None:
     """
     Load a wallet storage plug-in.
@@ -60,33 +50,22 @@
         c_library,
         fn_pfx)
 
->>>>>>> a7a9a028
     try:
         await wallet.register_wallet_storage_library(
             storage_type=storage_type,
             c_library=c_library,
-<<<<<<< HEAD
-            fn_pfx=fn_pfx)
-        LOGGER.info('Loaded wallet library type %s (%s)', storage_type, c_library)
-    except IndyError as x_indy:
-        LOGGER.error(
-=======
             fn_pfx=fn_pfx or "")
 
         LOGGER.info('Loaded wallet library type %s (%s)', storage_type, c_library)
     except IndyError as x_indy:
         LOGGER.debug(
->>>>>>> a7a9a028
             'Wallet.register <!< indy error code %s on load of wallet storage %s %s',
             x_indy.error_code,
             storage_type, c_library)
         raise
 
-<<<<<<< HEAD
-=======
     LOGGER.debug('register_wallet_storage_library <<<')
 
->>>>>>> a7a9a028
 
 class Wallet:
     """
